# Copyright 2019 The Simons Foundation, Inc. - All Rights Reserved.
#
# Licensed under the Apache License, Version 2.0 (the "License");
# you may not use this file except in compliance with the License.
# You may obtain a copy of the License at
#
#    http://www.apache.org/licenses/LICENSE-2.0
#
# Unless required by applicable law or agreed to in writing, software
# distributed under the License is distributed on an "AS IS" BASIS,
# WITHOUT WARRANTIES OR CONDITIONS OF ANY KIND, either express or implied.
# See the License for the specific language governing permissions and
# limitations under the License.

__all__ = [
    "dynamics",
    "exact",
    "graph",
    "hilbert",
    "layer",
    "machine",
    "operator",
    "optimizer",
    "output",
    "sampler",
    "stats",
    "supervised",
    "utils",
    "variational",
]

from . import (
    _C_netket,
    dynamics,
    exact,
    graph,
    hilbert,
    layer,
    machine,
    operator,
    optimizer,
    output,
    sampler,
    stats,
    supervised,
    utils,
    variational,
    _vmc,
    _steadystate
)
from ._C_netket import MPI

# Main applications
from ._vmc import Vmc
<<<<<<< HEAD
from ._qsr import Qsr
=======
from ._steadystate import SteadyState
>>>>>>> 834c826b
<|MERGE_RESOLUTION|>--- conflicted
+++ resolved
@@ -52,8 +52,5 @@
 
 # Main applications
 from ._vmc import Vmc
-<<<<<<< HEAD
 from ._qsr import Qsr
-=======
 from ._steadystate import SteadyState
->>>>>>> 834c826b
